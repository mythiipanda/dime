# main.py - COMPLETE CONTENT
from fastapi import FastAPI, HTTPException, Request
from fastapi.middleware.cors import CORSMiddleware
from fastapi.responses import StreamingResponse
from pydantic import BaseModel
from typing import Dict, Any, Generator, List # Added List for type hint
import asyncio
import uvicorn
import logging
import json
import re
from textwrap import dedent

# Import agent classes/functions needed
from agno.agent import Agent
from agno.models.google import Gemini
from agents import data_aggregator_agent, analysis_agent, storage # Import sub-agents and storage

# Import tool logic functions
from api_tools.player_tools import (
    fetch_player_info_logic,
    fetch_player_gamelog_logic,
    fetch_player_career_stats_logic,
<<<<<<< HEAD
    get_player_headshot_url # Import new function
=======
    get_player_headshot_url, # Ensure headshot function is imported
    find_players_by_name_fragment # Ensure search function is imported
>>>>>>> 79801e16
)
from api_tools.team_tools import (
    fetch_team_info_and_roster_logic
)
from api_tools.game_tools import (
    fetch_league_games_logic
)
from nba_api.stats.library.parameters import PerMode36, SeasonTypeAllStar

# Configure logging
log_formatter = logging.Formatter('%(asctime)s - %(name)s - %(levelname)s - %(message)s')
log_level = logging.DEBUG

# Console Handler
stream_handler = logging.StreamHandler()
stream_handler.setFormatter(log_formatter)
stream_handler.setLevel(log_level)

# File Handler
file_handler = logging.FileHandler("backend_app.log", mode='a') # Append mode
file_handler.setFormatter(log_formatter)
file_handler.setLevel(log_level)

# Get root logger and add handlers
root_logger = logging.getLogger()
# Clear existing handlers (important for reload)
if root_logger.hasHandlers():
    root_logger.handlers.clear()
root_logger.setLevel(log_level)
root_logger.addHandler(stream_handler)
root_logger.addHandler(file_handler)

logger = logging.getLogger(__name__) # Get logger for this module

app = FastAPI(title="NBA Analytics Backend")

# Add CORS middleware
origins = [
    "http://localhost:3000", # Allow frontend origin
    "http://localhost",
]
app.add_middleware(
    CORSMiddleware,
    allow_origins=origins,
    allow_credentials=True,
    allow_methods=["*"],
    allow_headers=["*"],
)

@app.get("/")
async def read_root():
    return {"message": "NBA Analytics Backend using Agno"}

<<<<<<< HEAD

# --- NEW ENDPOINT ---
=======
# --- Player Headshot Endpoint ---
>>>>>>> 79801e16
@app.get("/player/{player_id}/headshot")
async def get_player_headshot(player_id: int):
    """
    Returns the URL for the player's headshot image.
    """
    logger.info(f"Received GET /player/{player_id}/headshot request.")
    try:
        # Basic validation (can be enhanced)
        if player_id <= 0:
            raise HTTPException(status_code=400, detail="Invalid player_id provided.")

        headshot_url = get_player_headshot_url(player_id)
        # We could potentially add a check here to see if the URL is valid
        # (e.g., using a HEAD request), but for simplicity, just return the URL.
        logger.info(f"Returning headshot URL for player ID {player_id}: {headshot_url}")
        return {"player_id": player_id, "headshot_url": headshot_url}
    except HTTPException as http_exc:
        # Re-raise known HTTP exceptions
        raise http_exc
    except Exception as e:
        logger.exception(f"Unexpected error fetching headshot for player ID {player_id}")
        raise HTTPException(status_code=500, detail=f"Internal server error: {str(e)}")

<<<<<<< HEAD
=======
# --- Player Search Endpoint ---
@app.get("/players/search", response_model=List[Dict[str, Any]]) # Add response model
async def search_players(q: str | None = None, limit: int = 10):
    """
    Searches for players by a name fragment.
    """
    logger.info(f"Received GET /players/search request with query: '{q}', limit: {limit}")
    if not q or len(q) < 2:
        # Return empty list or specific error if query is too short/missing
        # raise HTTPException(status_code=400, detail="Search query 'q' must be at least 2 characters long.")
        return [] # Return empty list for short/missing queries

    try:
        results = find_players_by_name_fragment(q, limit=limit)
        logger.info(f"Returning {len(results)} players for search query '{q}'")
        return results # FastAPI automatically converts list of dicts to JSON
    except Exception as e:
        logger.exception(f"Unexpected error during player search for query '{q}'")
        raise HTTPException(status_code=500, detail=f"Internal server error during player search: {str(e)}")


>>>>>>> 79801e16
# --- Request Models ---
class AnalyzeRequest(BaseModel):
    query: str = "Provide a general analysis of the data."
    data: Dict[str, Any]

class FetchRequest(BaseModel):
    target: str
    params: Dict[str, Any] = {}
    prompt: str | None = None

class NormalizeRequest(BaseModel):
    raw_data: Dict[str, Any]

# --- Helper to Extract JSON ---
def extract_json_string(response_str: str) -> str | None:
    # ... (Keep extract_json_string function as is) ...
    """
    Attempts to extract the raw JSON string returned by the tool,
    handling potential wrapping by the agent (markdown, nested JSON).
    Focuses on the specific observed structure:
    {"<tool_name>_response": "{\"result\": \"<escaped_tool_output_json>\"}"}
    """
    if not isinstance(response_str, str):
        logger.debug(f"Input to extract_json_string is not a string: {type(response_str)}")
        return None

    logger.debug(f"Attempting to extract JSON from: {response_str[:200]}...")
    original_str = response_str
    content_to_parse = response_str

    # 1. Strip markdown code block if present
    match_md = re.search(r"```json\s*(.*?)\s*```", content_to_parse, re.DOTALL | re.IGNORECASE)
    if match_md:
        content_to_parse = match_md.group(1).strip()
        logger.debug(f"Stripped markdown, now processing: {content_to_parse[:100]}...")

    # 2. Check if the current string is valid JSON
    try:
        json.loads(content_to_parse)
        logger.debug("String is valid JSON after potential markdown stripping.")
        return content_to_parse
    except json.JSONDecodeError:
        logger.debug("String is not direct JSON, checking for specific Agno wrapper...")

    # 3. Check specifically for the observed Agno double-wrapper structure
    try:
        # First parse: {"<tool_name>_response": "<value_string>"}
        outer_dict = json.loads(content_to_parse)
        if isinstance(outer_dict, dict) and len(outer_dict) == 1:
            key = list(outer_dict.keys())[0]
            value_str = list(outer_dict.values())[0] # This should be "{\"result\": \"<escaped_json>\"}"

            if isinstance(key, str) and key.endswith("_response") and isinstance(value_str, str):
                logger.debug(f"Detected Agno wrapper. Key: {key}. Parsing inner value string: {value_str[:100]}...")
                try:
                    # Second parse: {"result": "<escaped_json>"}
                    inner_dict = json.loads(value_str)
                    if isinstance(inner_dict, dict) and "result" in inner_dict and isinstance(inner_dict["result"], str):
                        final_escaped_json_str = inner_dict["result"] # This is "<escaped_json>"
                        # Final validation: Can the innermost string be parsed as JSON?
                        try:
                            json.loads(final_escaped_json_str)
                            logger.debug("Successfully extracted JSON from Agno double wrapper ('result' key).")
                            return final_escaped_json_str # Return the innermost JSON string
                        except json.JSONDecodeError:
                             logger.error(f"Innermost 'result' string was not valid JSON: {final_escaped_json_str[:100]}...")
                             return None # Failed validation
                    else:
                         logger.warning("Inner dict from wrapper value didn't contain 'result' string.")
                         # Maybe value_str itself was the intended JSON? Try parsing it directly.
                         try:
                             json.loads(value_str)
                             logger.debug("Treating wrapper value string as the final JSON.")
                             return value_str
                         except json.JSONDecodeError:
                             logger.warning("Value string was not valid JSON either.")
                             return None
                except json.JSONDecodeError:
                     logger.warning(f"Value string '{value_str[:100]}...' in Agno wrapper was not valid JSON for 'result' structure.")
                     return None # Value wasn't JSON
            else:
                logger.debug("Structure is single-key dict, but doesn't match Agno wrapper pattern.")
        else:
            logger.debug("Response string is not a single-key dict wrapper.")

    except json.JSONDecodeError:
        logger.debug("Response string could not be parsed as outer JSON for wrapper check.")
        pass

    # 4. If no patterns matched
    logger.error(f"Failed to extract valid JSON string from agent response: {original_str[:200]}...")
    return None

# --- Agent Interaction Endpoints ---

@app.post("/analyze")
async def analyze_data(request: AnalyzeRequest):
    # ... (analyze endpoint remains the same) ...
    query = request.query
    data_input = request.data
    logger.debug(f"Received /analyze request for query: {query}")
    try:
        result = await analysis_agent.arun(f"{query}. Analyze the following data: {str(data_input)}")
        logger.debug(f"Analyze agent result object type: {type(result)}")
        logger.debug(f"Analyze agent result object attributes: {dir(result) if result else 'None'}")
        final_content = None
        if hasattr(result, 'messages') and result.messages:
            last_message = result.messages[-1]
            logger.debug(f"Analyze agent last message role: {last_message.role}, type: {type(last_message.content)}")
            if last_message.role == 'assistant' and isinstance(last_message.content, str):
                final_content = last_message.content
                logger.info("Using last assistant message content for /analyze response.")
            else:
                 logger.warning("Last message in /analyze history was not usable assistant content.")
        else:
            logger.warning("No message history found in /analyze agent result.")
            final_content = getattr(result, 'response', None) # Fallback
            logger.warning(f"Falling back to result.response for /analyze: Type={type(final_content)}")
        if final_content is not None:
             logger.info(f"/analyze successful for query: {query}")
             return {"analysis": str(final_content)}
        else:
             logger.error(f"Analysis agent did not return a usable response in history or attribute for query: {query}")
             raise HTTPException(status_code=500, detail="Analysis agent did not return a valid response.")
    except Exception as e:
        logger.exception(f"Error during /analyze for query: {query}")
        raise HTTPException(status_code=500, detail=f"Analysis error: {str(e)}")

# Helper function to format SSE messages
def format_sse(data: str, event: str | None = None) -> str:
    msg = f"data: {data}\n\n"
    if event is not None:
        msg = f"event: {event}\n{msg}"
    return msg

# Define team configuration locally for the endpoint
def create_nba_team_instance():
    # This function now creates the agent instance when called
    return Agent(
        name="NBA Analysis Team Lead",
        model=Gemini(id="gemini-2.0-flash"),
        team=[data_aggregator_agent, analysis_agent],
        description="Coordinates data fetching and analysis for NBA-related queries.",
        instructions=dedent("""\
            You are the lead coordinator for an NBA data analysis team. Your goal is to answer user queries by leveraging your team members.

            Workflow:
            1. Receive the user's query.
            2. **Identify Data Needs:** Determine what specific data points/sets are needed.
            3. **Handle Comparisons Sequentially:** If the query requires comparing two datasets (e.g., career stats per game vs. totals):
                a. Instruct the 'NBA Data Aggregator Agent' to fetch the *first* dataset.
                b. Pass the *first* dataset and the relevant part of the query to the 'NBA Analyst Agent' for initial analysis.
                c. Instruct the 'NBA Data Aggregator Agent' to fetch the *second* dataset.
                d. Pass the *second* dataset and the relevant part of the query to the 'NBA Analyst Agent' for its analysis.
                e. Synthesize the two analyses from the 'NBA Analyst Agent' into a final comparative response for the user.
            4. **Handle Single Data Point Queries:** If the query needs only one dataset:
                a. Instruct the 'NBA Data Aggregator Agent' to fetch the required data.
                b. Pass the fetched data and the original query to the 'NBA Analyst Agent'.
                c. Relay the 'NBA Analyst Agent's response directly to the user.
            5. **Tool Specifics:** Remember the 'find_games' tool currently only supports filtering by player/team ID and date range.
            6. **Error Handling:** If any step fails (data fetching or analysis), clearly explain the issue to the user.

            Your Style Guide:
            - Be helpful and informative.
            - Clearly synthesize and present the final analysis.
            - If data fetching fails, report the error clearly.
            - If analysis is inconclusive, state that.
        """),
        storage=storage, # Use the same storage for session persistence
        markdown=True,
        debug_mode=True,
    )

def team_event_generator(team_instance: Agent, prompt: str) -> Generator[str, None, None]:
    """Generator function that runs the agent and yields status/final result via SSE."""
    try:
        logger.info(f"Starting team execution for prompt: '{prompt}'")
        yield format_sse(json.dumps({"type": "status", "message": "Processing prompt..."}), event="status")
        yield format_sse(json.dumps({"type": "status", "message": "Executing agent team... (this may take time)"}), event="status")

        # Use run() as stream() is causing errors
        result = team_instance.run(prompt)
        logger.info(f"Team run completed. Result type: {type(result)}")
        yield format_sse(json.dumps({"type": "status", "message": "Agent finished. Extracting final response..."}), event="status")

        # Attempt to extract final content
        final_content = None
        if hasattr(result, 'messages') and result.messages:
             last_message = result.messages[-1]
             if last_message.role == 'assistant' and isinstance(last_message.content, str):
                 final_content = last_message.content
                 logger.info("Using last assistant message content for response.")
             else:
                  logger.warning("Last message in history was not usable assistant content.")
                  final_content = f"Agent finished, but last message was not standard assistant content: {str(last_message.content)}"
        else:
             logger.warning("No message history found in agent result.")
             final_content = getattr(result, 'response', None) # Fallback
             if final_content is None:
                  logger.error(f"Team agent did not return a usable response in history or attribute for prompt: {prompt}")
                  raise Exception("Team agent did not return a valid response.")
             else:
                  logger.warning(f"Falling back to result.response: Type={type(final_content)}")
                  final_content = str(final_content) # Ensure string

        yield format_sse(json.dumps({"type": "final_response", "content": final_content}), event="final")
        logger.info(f"Yielded final response for prompt: '{prompt}'")

    except Exception as e:
        logger.exception(f"Error during team execution for prompt: {prompt}")
        error_detail = f"Error processing team request: {str(e)}"
        # Yield error as a standard message event
        yield format_sse(json.dumps({"type": "error", "message": error_detail}))

@app.get("/ask_team")
def ask_team_streaming(prompt: str):
    """
    Endpoint to send a prompt directly to a locally instantiated NBAnalysisTeam and stream the final response.
    (Note: Uses run() due to stream() errors, yields manual status updates and final result/error).
    Includes debug logging for the team instance.
    """
    logger.info(f"Received GET /ask_team request with prompt: '{prompt}'")
    try:
        # Instantiate the team locally for this request
        team_instance = create_nba_team_instance()
        logger.info("Created local NBAnalysisTeam instance for request.")

        # --- DEBUG LOGGING ---
        logger.debug(f"Type of team_instance: {type(team_instance)}")
        logger.debug(f"Attributes of team_instance: {dir(team_instance)}")
        has_stream = hasattr(team_instance, 'stream')
        logger.debug(f"Does team_instance have 'stream' attribute? {has_stream}")
        if has_stream:
            stream_attr = getattr(team_instance, 'stream')
            logger.debug(f"Type of team_instance.stream: {type(stream_attr)}")
            logger.debug(f"Is team_instance.stream callable? {callable(stream_attr)}")
        # --- END DEBUG LOGGING ---

        team_instance = create_nba_team_instance()
        logger.info("Created local NBAnalysisTeam instance for request.")
        return StreamingResponse(team_event_generator(team_instance, prompt), media_type="text/event-stream")
    except Exception as e:
        logger.exception("Failed to instantiate or stream NBAnalysisTeam")
        # Return an error response if instantiation fails
        # Define error_stream within this scope
        def error_stream() -> Generator[str, None, None]:
            yield format_sse(json.dumps({"type": "error", "message": f"Failed to initialize agent team: {str(e)}"}))
        return StreamingResponse(error_stream(), media_type="text/event-stream", status_code=500)


# Reverted: Endpoint calls tool logic directly due to agent/async test issues
@app.post("/fetch_data")
async def fetch_data(request: FetchRequest):
    target = request.target
    params = request.params
    logger.debug(f"Received /fetch_data request for target: {target}, params: {params}")
    tool_result_json = None

    # Validate target first
    supported_targets = ["player_info", "player_gamelog", "team_info", "player_career_stats", "find_games"]
    if target not in supported_targets:
        raise HTTPException(status_code=400, detail=f"Unsupported target '{target}'. Supported targets: {', '.join(supported_targets)}.")

    try:
        # Determine which logic function to call based on target
        if target == "player_info":
            player_name = params.get("player_name")
            if not player_name: raise HTTPException(status_code=400, detail="Missing 'player_name' in params for target 'player_info'.")
            logger.info(f"Calling fetch_player_info_logic for: {player_name}")
            tool_result_json = fetch_player_info_logic(player_name)

        elif target == "player_gamelog":
            player_name = params.get("player_name")
            season = params.get("season")
            if not player_name or not season: raise HTTPException(status_code=400, detail="Missing 'player_name' or 'season' in params for target 'player_gamelog'.")
            season_type = params.get("season_type", SeasonTypeAllStar.regular)
            logger.info(f"Calling fetch_player_gamelog_logic for: {player_name}, Season: {season}, Type: {season_type}")
            tool_result_json = fetch_player_gamelog_logic(player_name, season, season_type)

        elif target == "team_info":
             team_identifier = params.get("team_identifier")
             if not team_identifier: raise HTTPException(status_code=400, detail="Missing 'team_identifier' in params for target 'team_info'.")
             season = params.get("season")
             logger.info(f"Calling fetch_team_info_and_roster_logic for: {team_identifier}, Season: {season or 'Default'}")
             tool_result_json = fetch_team_info_and_roster_logic(team_identifier, season)

        elif target == "player_career_stats":
             player_name = params.get("player_name")
             if not player_name: raise HTTPException(status_code=400, detail="Missing 'player_name' in params for target 'player_career_stats'.")
             per_mode36 = params.get("per_mode36", PerMode36.per_game)
             logger.info(f"Calling fetch_player_career_stats_logic for: {player_name}, PerMode36: {per_mode36}")
             tool_result_json = fetch_player_career_stats_logic(player_name, per_mode36)

        elif target == "find_games":
             player_or_team = params.get("player_or_team")
             player_id = params.get("player_id")
             team_id = params.get("team_id")
             date_from = params.get("date_from")
             date_to = params.get("date_to")
             # Removed season, season_type, league_id as they are not supported in the simplified tool
             if not player_or_team or player_or_team not in ['P', 'T']:
                 raise HTTPException(status_code=400, detail="Missing or invalid 'player_or_team' ('P' or 'T') in params for target 'find_games'.")
             if player_or_team == 'P' and player_id is None:
                 raise HTTPException(status_code=400, detail="Missing 'player_id' in params for target 'find_games' with player_or_team='P'.")
             if player_or_team == 'T' and team_id is None:
                 raise HTTPException(status_code=400, detail="Missing 'team_id' in params for target 'find_games' with player_or_team='T'.")

             logger.info(f"Calling fetch_league_games_logic with params: {params}")
             tool_result_json = fetch_league_games_logic(
                 player_or_team_abbreviation=player_or_team,
                 player_id_nullable=player_id,
                 team_id_nullable=team_id,
                 # Pass None for unsupported params in logic call
                 season_nullable=None,
                 season_type_nullable=None,
                 league_id_nullable=None,
                 date_from_nullable=date_from,
                 date_to_nullable=date_to
             )
        # else case handled by initial target check

        # Parse the JSON string returned by the logic function
        if tool_result_json:
            logger.debug(f"Attempting to parse direct tool result: {tool_result_json[:200]}...")
            try:
                tool_data = json.loads(tool_result_json)
                if isinstance(tool_data, dict):
                    if 'error' in tool_data:
                        error_message = tool_data['error']
                        logger.warning(f"Tool logic returned error: {error_message}")
                        # Check for specific errors that should be 404
                        if "not found" in error_message.lower() or "could not find" in error_message.lower():
                            raise HTTPException(status_code=404, detail=error_message)
                        # Check for specific errors that should be 400 (e.g., invalid input handled by logic)
                        elif "invalid" in error_message.lower() or "required" in error_message.lower():
                             raise HTTPException(status_code=400, detail=error_message)
                        else: # Treat other tool errors as 500
                            raise HTTPException(status_code=500, detail=f"Tool execution error: {error_message}")
                    logger.info(f"/fetch_data successful for target: {target}")
                    return tool_data # Return the successful data dictionary
                else:
                    logger.error(f"Tool logic returned valid JSON but not a dictionary: {tool_data}")
                    raise HTTPException(status_code=500, detail="Tool returned unexpected data structure.")
            except json.JSONDecodeError as json_err:
                logger.error(f"Tool logic returned invalid JSON: {tool_result_json[:200]}... Error: {json_err}")
                raise HTTPException(status_code=500, detail=f"Tool failed to return valid JSON data.")
        else:
            logger.error("Tool logic function returned None unexpectedly.")
            raise HTTPException(status_code=500, detail="Internal server error: Tool logic failed.")

    except HTTPException as http_exc:
        # Re-raise specific HTTP exceptions (400, 404, 500 from tool errors)
        raise http_exc
    except Exception as e:
        # Catch unexpected errors during logic execution
        logger.exception(f"Unexpected error during /fetch_data direct logic call for target={target}")
        raise HTTPException(status_code=500, detail=f"Data fetching error: {str(e)}")


# @app.post("/normalize_data") # Commented out as agent is not used/causes errors
# async def normalize_data(request: NormalizeRequest):
#     # ... (normalize endpoint remains the same) ...
#     raw_data = request.raw_data
#     logger.debug(f"Received /normalize_data request.")
#     try:
#         # result = await data_normalizer_agent.arun(f"Simulate normalizing this data: {str(raw_data)}")
#         # logger.debug(f"Normalize agent result object type: {type(result)}")
#         # agent_response = getattr(result, 'response', None)
#         # if agent_response is None and hasattr(result, 'messages') and result.messages:
#         #      last_message = result.messages[-1]
#         #      if last_message.role == 'assistant':
#         #          agent_response = last_message.content
#         #          logger.warning("Normalize agent response attribute was None, using last assistant message content.")
#         # logger.debug(f"Normalize agent result response attribute type: {type(agent_response)}")
#         # logger.debug(f"Normalize agent result response content: {agent_response}")
#         # if agent_response is not None:
#         #      logger.info("/normalize_data simulation successful.")
#         #      return {"normalized_data_simulation_result": str(agent_response)}
#         # else:
#         #     logger.error("Data normalizer agent did not return a valid response.")
#         #     raise HTTPException(status_code=500, detail="Data normalizer agent did not return a valid response.")
#         logger.warning("/normalize_data endpoint is currently disabled.")
#         raise HTTPException(status_code=501, detail="Normalization endpoint not implemented.")
#     except Exception as e:
#         logger.exception("Error during /normalize_data")
#         raise HTTPException(status_code=500, detail=f"Data normalization error: {str(e)}")


if __name__ == "__main__":
    uvicorn.run("main:app", host="127.0.0.1", port=8000, reload=True) # Changed back to 127.0.0.1<|MERGE_RESOLUTION|>--- conflicted
+++ resolved
@@ -1,525 +1,513 @@
-# main.py - COMPLETE CONTENT
-from fastapi import FastAPI, HTTPException, Request
-from fastapi.middleware.cors import CORSMiddleware
-from fastapi.responses import StreamingResponse
-from pydantic import BaseModel
-from typing import Dict, Any, Generator, List # Added List for type hint
-import asyncio
-import uvicorn
-import logging
-import json
-import re
-from textwrap import dedent
-
-# Import agent classes/functions needed
-from agno.agent import Agent
-from agno.models.google import Gemini
-from agents import data_aggregator_agent, analysis_agent, storage # Import sub-agents and storage
-
-# Import tool logic functions
-from api_tools.player_tools import (
-    fetch_player_info_logic,
-    fetch_player_gamelog_logic,
-    fetch_player_career_stats_logic,
-<<<<<<< HEAD
-    get_player_headshot_url # Import new function
-=======
-    get_player_headshot_url, # Ensure headshot function is imported
-    find_players_by_name_fragment # Ensure search function is imported
->>>>>>> 79801e16
-)
-from api_tools.team_tools import (
-    fetch_team_info_and_roster_logic
-)
-from api_tools.game_tools import (
-    fetch_league_games_logic
-)
-from nba_api.stats.library.parameters import PerMode36, SeasonTypeAllStar
-
-# Configure logging
-log_formatter = logging.Formatter('%(asctime)s - %(name)s - %(levelname)s - %(message)s')
-log_level = logging.DEBUG
-
-# Console Handler
-stream_handler = logging.StreamHandler()
-stream_handler.setFormatter(log_formatter)
-stream_handler.setLevel(log_level)
-
-# File Handler
-file_handler = logging.FileHandler("backend_app.log", mode='a') # Append mode
-file_handler.setFormatter(log_formatter)
-file_handler.setLevel(log_level)
-
-# Get root logger and add handlers
-root_logger = logging.getLogger()
-# Clear existing handlers (important for reload)
-if root_logger.hasHandlers():
-    root_logger.handlers.clear()
-root_logger.setLevel(log_level)
-root_logger.addHandler(stream_handler)
-root_logger.addHandler(file_handler)
-
-logger = logging.getLogger(__name__) # Get logger for this module
-
-app = FastAPI(title="NBA Analytics Backend")
-
-# Add CORS middleware
-origins = [
-    "http://localhost:3000", # Allow frontend origin
-    "http://localhost",
-]
-app.add_middleware(
-    CORSMiddleware,
-    allow_origins=origins,
-    allow_credentials=True,
-    allow_methods=["*"],
-    allow_headers=["*"],
-)
-
-@app.get("/")
-async def read_root():
-    return {"message": "NBA Analytics Backend using Agno"}
-
-<<<<<<< HEAD
-
-# --- NEW ENDPOINT ---
-=======
-# --- Player Headshot Endpoint ---
->>>>>>> 79801e16
-@app.get("/player/{player_id}/headshot")
-async def get_player_headshot(player_id: int):
-    """
-    Returns the URL for the player's headshot image.
-    """
-    logger.info(f"Received GET /player/{player_id}/headshot request.")
-    try:
-        # Basic validation (can be enhanced)
-        if player_id <= 0:
-            raise HTTPException(status_code=400, detail="Invalid player_id provided.")
-
-        headshot_url = get_player_headshot_url(player_id)
-        # We could potentially add a check here to see if the URL is valid
-        # (e.g., using a HEAD request), but for simplicity, just return the URL.
-        logger.info(f"Returning headshot URL for player ID {player_id}: {headshot_url}")
-        return {"player_id": player_id, "headshot_url": headshot_url}
-    except HTTPException as http_exc:
-        # Re-raise known HTTP exceptions
-        raise http_exc
-    except Exception as e:
-        logger.exception(f"Unexpected error fetching headshot for player ID {player_id}")
-        raise HTTPException(status_code=500, detail=f"Internal server error: {str(e)}")
-
-<<<<<<< HEAD
-=======
-# --- Player Search Endpoint ---
-@app.get("/players/search", response_model=List[Dict[str, Any]]) # Add response model
-async def search_players(q: str | None = None, limit: int = 10):
-    """
-    Searches for players by a name fragment.
-    """
-    logger.info(f"Received GET /players/search request with query: '{q}', limit: {limit}")
-    if not q or len(q) < 2:
-        # Return empty list or specific error if query is too short/missing
-        # raise HTTPException(status_code=400, detail="Search query 'q' must be at least 2 characters long.")
-        return [] # Return empty list for short/missing queries
-
-    try:
-        results = find_players_by_name_fragment(q, limit=limit)
-        logger.info(f"Returning {len(results)} players for search query '{q}'")
-        return results # FastAPI automatically converts list of dicts to JSON
-    except Exception as e:
-        logger.exception(f"Unexpected error during player search for query '{q}'")
-        raise HTTPException(status_code=500, detail=f"Internal server error during player search: {str(e)}")
-
-
->>>>>>> 79801e16
-# --- Request Models ---
-class AnalyzeRequest(BaseModel):
-    query: str = "Provide a general analysis of the data."
-    data: Dict[str, Any]
-
-class FetchRequest(BaseModel):
-    target: str
-    params: Dict[str, Any] = {}
-    prompt: str | None = None
-
-class NormalizeRequest(BaseModel):
-    raw_data: Dict[str, Any]
-
-# --- Helper to Extract JSON ---
-def extract_json_string(response_str: str) -> str | None:
-    # ... (Keep extract_json_string function as is) ...
-    """
-    Attempts to extract the raw JSON string returned by the tool,
-    handling potential wrapping by the agent (markdown, nested JSON).
-    Focuses on the specific observed structure:
-    {"<tool_name>_response": "{\"result\": \"<escaped_tool_output_json>\"}"}
-    """
-    if not isinstance(response_str, str):
-        logger.debug(f"Input to extract_json_string is not a string: {type(response_str)}")
-        return None
-
-    logger.debug(f"Attempting to extract JSON from: {response_str[:200]}...")
-    original_str = response_str
-    content_to_parse = response_str
-
-    # 1. Strip markdown code block if present
-    match_md = re.search(r"```json\s*(.*?)\s*```", content_to_parse, re.DOTALL | re.IGNORECASE)
-    if match_md:
-        content_to_parse = match_md.group(1).strip()
-        logger.debug(f"Stripped markdown, now processing: {content_to_parse[:100]}...")
-
-    # 2. Check if the current string is valid JSON
-    try:
-        json.loads(content_to_parse)
-        logger.debug("String is valid JSON after potential markdown stripping.")
-        return content_to_parse
-    except json.JSONDecodeError:
-        logger.debug("String is not direct JSON, checking for specific Agno wrapper...")
-
-    # 3. Check specifically for the observed Agno double-wrapper structure
-    try:
-        # First parse: {"<tool_name>_response": "<value_string>"}
-        outer_dict = json.loads(content_to_parse)
-        if isinstance(outer_dict, dict) and len(outer_dict) == 1:
-            key = list(outer_dict.keys())[0]
-            value_str = list(outer_dict.values())[0] # This should be "{\"result\": \"<escaped_json>\"}"
-
-            if isinstance(key, str) and key.endswith("_response") and isinstance(value_str, str):
-                logger.debug(f"Detected Agno wrapper. Key: {key}. Parsing inner value string: {value_str[:100]}...")
-                try:
-                    # Second parse: {"result": "<escaped_json>"}
-                    inner_dict = json.loads(value_str)
-                    if isinstance(inner_dict, dict) and "result" in inner_dict and isinstance(inner_dict["result"], str):
-                        final_escaped_json_str = inner_dict["result"] # This is "<escaped_json>"
-                        # Final validation: Can the innermost string be parsed as JSON?
-                        try:
-                            json.loads(final_escaped_json_str)
-                            logger.debug("Successfully extracted JSON from Agno double wrapper ('result' key).")
-                            return final_escaped_json_str # Return the innermost JSON string
-                        except json.JSONDecodeError:
-                             logger.error(f"Innermost 'result' string was not valid JSON: {final_escaped_json_str[:100]}...")
-                             return None # Failed validation
-                    else:
-                         logger.warning("Inner dict from wrapper value didn't contain 'result' string.")
-                         # Maybe value_str itself was the intended JSON? Try parsing it directly.
-                         try:
-                             json.loads(value_str)
-                             logger.debug("Treating wrapper value string as the final JSON.")
-                             return value_str
-                         except json.JSONDecodeError:
-                             logger.warning("Value string was not valid JSON either.")
-                             return None
-                except json.JSONDecodeError:
-                     logger.warning(f"Value string '{value_str[:100]}...' in Agno wrapper was not valid JSON for 'result' structure.")
-                     return None # Value wasn't JSON
-            else:
-                logger.debug("Structure is single-key dict, but doesn't match Agno wrapper pattern.")
-        else:
-            logger.debug("Response string is not a single-key dict wrapper.")
-
-    except json.JSONDecodeError:
-        logger.debug("Response string could not be parsed as outer JSON for wrapper check.")
-        pass
-
-    # 4. If no patterns matched
-    logger.error(f"Failed to extract valid JSON string from agent response: {original_str[:200]}...")
-    return None
-
-# --- Agent Interaction Endpoints ---
-
-@app.post("/analyze")
-async def analyze_data(request: AnalyzeRequest):
-    # ... (analyze endpoint remains the same) ...
-    query = request.query
-    data_input = request.data
-    logger.debug(f"Received /analyze request for query: {query}")
-    try:
-        result = await analysis_agent.arun(f"{query}. Analyze the following data: {str(data_input)}")
-        logger.debug(f"Analyze agent result object type: {type(result)}")
-        logger.debug(f"Analyze agent result object attributes: {dir(result) if result else 'None'}")
-        final_content = None
-        if hasattr(result, 'messages') and result.messages:
-            last_message = result.messages[-1]
-            logger.debug(f"Analyze agent last message role: {last_message.role}, type: {type(last_message.content)}")
-            if last_message.role == 'assistant' and isinstance(last_message.content, str):
-                final_content = last_message.content
-                logger.info("Using last assistant message content for /analyze response.")
-            else:
-                 logger.warning("Last message in /analyze history was not usable assistant content.")
-        else:
-            logger.warning("No message history found in /analyze agent result.")
-            final_content = getattr(result, 'response', None) # Fallback
-            logger.warning(f"Falling back to result.response for /analyze: Type={type(final_content)}")
-        if final_content is not None:
-             logger.info(f"/analyze successful for query: {query}")
-             return {"analysis": str(final_content)}
-        else:
-             logger.error(f"Analysis agent did not return a usable response in history or attribute for query: {query}")
-             raise HTTPException(status_code=500, detail="Analysis agent did not return a valid response.")
-    except Exception as e:
-        logger.exception(f"Error during /analyze for query: {query}")
-        raise HTTPException(status_code=500, detail=f"Analysis error: {str(e)}")
-
-# Helper function to format SSE messages
-def format_sse(data: str, event: str | None = None) -> str:
-    msg = f"data: {data}\n\n"
-    if event is not None:
-        msg = f"event: {event}\n{msg}"
-    return msg
-
-# Define team configuration locally for the endpoint
-def create_nba_team_instance():
-    # This function now creates the agent instance when called
-    return Agent(
-        name="NBA Analysis Team Lead",
-        model=Gemini(id="gemini-2.0-flash"),
-        team=[data_aggregator_agent, analysis_agent],
-        description="Coordinates data fetching and analysis for NBA-related queries.",
-        instructions=dedent("""\
-            You are the lead coordinator for an NBA data analysis team. Your goal is to answer user queries by leveraging your team members.
-
-            Workflow:
-            1. Receive the user's query.
-            2. **Identify Data Needs:** Determine what specific data points/sets are needed.
-            3. **Handle Comparisons Sequentially:** If the query requires comparing two datasets (e.g., career stats per game vs. totals):
-                a. Instruct the 'NBA Data Aggregator Agent' to fetch the *first* dataset.
-                b. Pass the *first* dataset and the relevant part of the query to the 'NBA Analyst Agent' for initial analysis.
-                c. Instruct the 'NBA Data Aggregator Agent' to fetch the *second* dataset.
-                d. Pass the *second* dataset and the relevant part of the query to the 'NBA Analyst Agent' for its analysis.
-                e. Synthesize the two analyses from the 'NBA Analyst Agent' into a final comparative response for the user.
-            4. **Handle Single Data Point Queries:** If the query needs only one dataset:
-                a. Instruct the 'NBA Data Aggregator Agent' to fetch the required data.
-                b. Pass the fetched data and the original query to the 'NBA Analyst Agent'.
-                c. Relay the 'NBA Analyst Agent's response directly to the user.
-            5. **Tool Specifics:** Remember the 'find_games' tool currently only supports filtering by player/team ID and date range.
-            6. **Error Handling:** If any step fails (data fetching or analysis), clearly explain the issue to the user.
-
-            Your Style Guide:
-            - Be helpful and informative.
-            - Clearly synthesize and present the final analysis.
-            - If data fetching fails, report the error clearly.
-            - If analysis is inconclusive, state that.
-        """),
-        storage=storage, # Use the same storage for session persistence
-        markdown=True,
-        debug_mode=True,
-    )
-
-def team_event_generator(team_instance: Agent, prompt: str) -> Generator[str, None, None]:
-    """Generator function that runs the agent and yields status/final result via SSE."""
-    try:
-        logger.info(f"Starting team execution for prompt: '{prompt}'")
-        yield format_sse(json.dumps({"type": "status", "message": "Processing prompt..."}), event="status")
-        yield format_sse(json.dumps({"type": "status", "message": "Executing agent team... (this may take time)"}), event="status")
-
-        # Use run() as stream() is causing errors
-        result = team_instance.run(prompt)
-        logger.info(f"Team run completed. Result type: {type(result)}")
-        yield format_sse(json.dumps({"type": "status", "message": "Agent finished. Extracting final response..."}), event="status")
-
-        # Attempt to extract final content
-        final_content = None
-        if hasattr(result, 'messages') and result.messages:
-             last_message = result.messages[-1]
-             if last_message.role == 'assistant' and isinstance(last_message.content, str):
-                 final_content = last_message.content
-                 logger.info("Using last assistant message content for response.")
-             else:
-                  logger.warning("Last message in history was not usable assistant content.")
-                  final_content = f"Agent finished, but last message was not standard assistant content: {str(last_message.content)}"
-        else:
-             logger.warning("No message history found in agent result.")
-             final_content = getattr(result, 'response', None) # Fallback
-             if final_content is None:
-                  logger.error(f"Team agent did not return a usable response in history or attribute for prompt: {prompt}")
-                  raise Exception("Team agent did not return a valid response.")
-             else:
-                  logger.warning(f"Falling back to result.response: Type={type(final_content)}")
-                  final_content = str(final_content) # Ensure string
-
-        yield format_sse(json.dumps({"type": "final_response", "content": final_content}), event="final")
-        logger.info(f"Yielded final response for prompt: '{prompt}'")
-
-    except Exception as e:
-        logger.exception(f"Error during team execution for prompt: {prompt}")
-        error_detail = f"Error processing team request: {str(e)}"
-        # Yield error as a standard message event
-        yield format_sse(json.dumps({"type": "error", "message": error_detail}))
-
-@app.get("/ask_team")
-def ask_team_streaming(prompt: str):
-    """
-    Endpoint to send a prompt directly to a locally instantiated NBAnalysisTeam and stream the final response.
-    (Note: Uses run() due to stream() errors, yields manual status updates and final result/error).
-    Includes debug logging for the team instance.
-    """
-    logger.info(f"Received GET /ask_team request with prompt: '{prompt}'")
-    try:
-        # Instantiate the team locally for this request
-        team_instance = create_nba_team_instance()
-        logger.info("Created local NBAnalysisTeam instance for request.")
-
-        # --- DEBUG LOGGING ---
-        logger.debug(f"Type of team_instance: {type(team_instance)}")
-        logger.debug(f"Attributes of team_instance: {dir(team_instance)}")
-        has_stream = hasattr(team_instance, 'stream')
-        logger.debug(f"Does team_instance have 'stream' attribute? {has_stream}")
-        if has_stream:
-            stream_attr = getattr(team_instance, 'stream')
-            logger.debug(f"Type of team_instance.stream: {type(stream_attr)}")
-            logger.debug(f"Is team_instance.stream callable? {callable(stream_attr)}")
-        # --- END DEBUG LOGGING ---
-
-        team_instance = create_nba_team_instance()
-        logger.info("Created local NBAnalysisTeam instance for request.")
-        return StreamingResponse(team_event_generator(team_instance, prompt), media_type="text/event-stream")
-    except Exception as e:
-        logger.exception("Failed to instantiate or stream NBAnalysisTeam")
-        # Return an error response if instantiation fails
-        # Define error_stream within this scope
-        def error_stream() -> Generator[str, None, None]:
-            yield format_sse(json.dumps({"type": "error", "message": f"Failed to initialize agent team: {str(e)}"}))
-        return StreamingResponse(error_stream(), media_type="text/event-stream", status_code=500)
-
-
-# Reverted: Endpoint calls tool logic directly due to agent/async test issues
-@app.post("/fetch_data")
-async def fetch_data(request: FetchRequest):
-    target = request.target
-    params = request.params
-    logger.debug(f"Received /fetch_data request for target: {target}, params: {params}")
-    tool_result_json = None
-
-    # Validate target first
-    supported_targets = ["player_info", "player_gamelog", "team_info", "player_career_stats", "find_games"]
-    if target not in supported_targets:
-        raise HTTPException(status_code=400, detail=f"Unsupported target '{target}'. Supported targets: {', '.join(supported_targets)}.")
-
-    try:
-        # Determine which logic function to call based on target
-        if target == "player_info":
-            player_name = params.get("player_name")
-            if not player_name: raise HTTPException(status_code=400, detail="Missing 'player_name' in params for target 'player_info'.")
-            logger.info(f"Calling fetch_player_info_logic for: {player_name}")
-            tool_result_json = fetch_player_info_logic(player_name)
-
-        elif target == "player_gamelog":
-            player_name = params.get("player_name")
-            season = params.get("season")
-            if not player_name or not season: raise HTTPException(status_code=400, detail="Missing 'player_name' or 'season' in params for target 'player_gamelog'.")
-            season_type = params.get("season_type", SeasonTypeAllStar.regular)
-            logger.info(f"Calling fetch_player_gamelog_logic for: {player_name}, Season: {season}, Type: {season_type}")
-            tool_result_json = fetch_player_gamelog_logic(player_name, season, season_type)
-
-        elif target == "team_info":
-             team_identifier = params.get("team_identifier")
-             if not team_identifier: raise HTTPException(status_code=400, detail="Missing 'team_identifier' in params for target 'team_info'.")
-             season = params.get("season")
-             logger.info(f"Calling fetch_team_info_and_roster_logic for: {team_identifier}, Season: {season or 'Default'}")
-             tool_result_json = fetch_team_info_and_roster_logic(team_identifier, season)
-
-        elif target == "player_career_stats":
-             player_name = params.get("player_name")
-             if not player_name: raise HTTPException(status_code=400, detail="Missing 'player_name' in params for target 'player_career_stats'.")
-             per_mode36 = params.get("per_mode36", PerMode36.per_game)
-             logger.info(f"Calling fetch_player_career_stats_logic for: {player_name}, PerMode36: {per_mode36}")
-             tool_result_json = fetch_player_career_stats_logic(player_name, per_mode36)
-
-        elif target == "find_games":
-             player_or_team = params.get("player_or_team")
-             player_id = params.get("player_id")
-             team_id = params.get("team_id")
-             date_from = params.get("date_from")
-             date_to = params.get("date_to")
-             # Removed season, season_type, league_id as they are not supported in the simplified tool
-             if not player_or_team or player_or_team not in ['P', 'T']:
-                 raise HTTPException(status_code=400, detail="Missing or invalid 'player_or_team' ('P' or 'T') in params for target 'find_games'.")
-             if player_or_team == 'P' and player_id is None:
-                 raise HTTPException(status_code=400, detail="Missing 'player_id' in params for target 'find_games' with player_or_team='P'.")
-             if player_or_team == 'T' and team_id is None:
-                 raise HTTPException(status_code=400, detail="Missing 'team_id' in params for target 'find_games' with player_or_team='T'.")
-
-             logger.info(f"Calling fetch_league_games_logic with params: {params}")
-             tool_result_json = fetch_league_games_logic(
-                 player_or_team_abbreviation=player_or_team,
-                 player_id_nullable=player_id,
-                 team_id_nullable=team_id,
-                 # Pass None for unsupported params in logic call
-                 season_nullable=None,
-                 season_type_nullable=None,
-                 league_id_nullable=None,
-                 date_from_nullable=date_from,
-                 date_to_nullable=date_to
-             )
-        # else case handled by initial target check
-
-        # Parse the JSON string returned by the logic function
-        if tool_result_json:
-            logger.debug(f"Attempting to parse direct tool result: {tool_result_json[:200]}...")
-            try:
-                tool_data = json.loads(tool_result_json)
-                if isinstance(tool_data, dict):
-                    if 'error' in tool_data:
-                        error_message = tool_data['error']
-                        logger.warning(f"Tool logic returned error: {error_message}")
-                        # Check for specific errors that should be 404
-                        if "not found" in error_message.lower() or "could not find" in error_message.lower():
-                            raise HTTPException(status_code=404, detail=error_message)
-                        # Check for specific errors that should be 400 (e.g., invalid input handled by logic)
-                        elif "invalid" in error_message.lower() or "required" in error_message.lower():
-                             raise HTTPException(status_code=400, detail=error_message)
-                        else: # Treat other tool errors as 500
-                            raise HTTPException(status_code=500, detail=f"Tool execution error: {error_message}")
-                    logger.info(f"/fetch_data successful for target: {target}")
-                    return tool_data # Return the successful data dictionary
-                else:
-                    logger.error(f"Tool logic returned valid JSON but not a dictionary: {tool_data}")
-                    raise HTTPException(status_code=500, detail="Tool returned unexpected data structure.")
-            except json.JSONDecodeError as json_err:
-                logger.error(f"Tool logic returned invalid JSON: {tool_result_json[:200]}... Error: {json_err}")
-                raise HTTPException(status_code=500, detail=f"Tool failed to return valid JSON data.")
-        else:
-            logger.error("Tool logic function returned None unexpectedly.")
-            raise HTTPException(status_code=500, detail="Internal server error: Tool logic failed.")
-
-    except HTTPException as http_exc:
-        # Re-raise specific HTTP exceptions (400, 404, 500 from tool errors)
-        raise http_exc
-    except Exception as e:
-        # Catch unexpected errors during logic execution
-        logger.exception(f"Unexpected error during /fetch_data direct logic call for target={target}")
-        raise HTTPException(status_code=500, detail=f"Data fetching error: {str(e)}")
-
-
-# @app.post("/normalize_data") # Commented out as agent is not used/causes errors
-# async def normalize_data(request: NormalizeRequest):
-#     # ... (normalize endpoint remains the same) ...
-#     raw_data = request.raw_data
-#     logger.debug(f"Received /normalize_data request.")
-#     try:
-#         # result = await data_normalizer_agent.arun(f"Simulate normalizing this data: {str(raw_data)}")
-#         # logger.debug(f"Normalize agent result object type: {type(result)}")
-#         # agent_response = getattr(result, 'response', None)
-#         # if agent_response is None and hasattr(result, 'messages') and result.messages:
-#         #      last_message = result.messages[-1]
-#         #      if last_message.role == 'assistant':
-#         #          agent_response = last_message.content
-#         #          logger.warning("Normalize agent response attribute was None, using last assistant message content.")
-#         # logger.debug(f"Normalize agent result response attribute type: {type(agent_response)}")
-#         # logger.debug(f"Normalize agent result response content: {agent_response}")
-#         # if agent_response is not None:
-#         #      logger.info("/normalize_data simulation successful.")
-#         #      return {"normalized_data_simulation_result": str(agent_response)}
-#         # else:
-#         #     logger.error("Data normalizer agent did not return a valid response.")
-#         #     raise HTTPException(status_code=500, detail="Data normalizer agent did not return a valid response.")
-#         logger.warning("/normalize_data endpoint is currently disabled.")
-#         raise HTTPException(status_code=501, detail="Normalization endpoint not implemented.")
-#     except Exception as e:
-#         logger.exception("Error during /normalize_data")
-#         raise HTTPException(status_code=500, detail=f"Data normalization error: {str(e)}")
-
-
-if __name__ == "__main__":
+# main.py - RESOLVED
+from fastapi import FastAPI, HTTPException, Request
+from fastapi.middleware.cors import CORSMiddleware
+from fastapi.responses import StreamingResponse
+from pydantic import BaseModel
+from typing import Dict, Any, Generator, List # Added List for type hint
+import asyncio
+import uvicorn
+import logging
+import json
+import re
+from textwrap import dedent
+
+# Import agent classes/functions needed
+from agno.agent import Agent
+from agno.models.google import Gemini
+from agents import data_aggregator_agent, analysis_agent, storage # Import sub-agents and storage
+
+# Import tool logic functions
+from api_tools.player_tools import (
+    fetch_player_info_logic,
+    fetch_player_gamelog_logic,
+    fetch_player_career_stats_logic,
+    get_player_headshot_url, # Keep headshot import
+    find_players_by_name_fragment # Keep search import
+)
+from api_tools.team_tools import (
+    fetch_team_info_and_roster_logic
+)
+from api_tools.game_tools import (
+    fetch_league_games_logic
+)
+from nba_api.stats.library.parameters import PerMode36, SeasonTypeAllStar
+
+# Configure logging
+log_formatter = logging.Formatter('%(asctime)s - %(name)s - %(levelname)s - %(message)s')
+log_level = logging.DEBUG
+
+# Console Handler
+stream_handler = logging.StreamHandler()
+stream_handler.setFormatter(log_formatter)
+stream_handler.setLevel(log_level)
+
+# File Handler
+file_handler = logging.FileHandler("backend_app.log", mode='a') # Append mode
+file_handler.setFormatter(log_formatter)
+file_handler.setLevel(log_level)
+
+# Get root logger and add handlers
+root_logger = logging.getLogger()
+# Clear existing handlers (important for reload)
+if root_logger.hasHandlers():
+    root_logger.handlers.clear()
+root_logger.setLevel(log_level)
+root_logger.addHandler(stream_handler)
+root_logger.addHandler(file_handler)
+
+logger = logging.getLogger(__name__) # Get logger for this module
+
+app = FastAPI(title="NBA Analytics Backend")
+
+# Add CORS middleware
+origins = [
+    "http://localhost:3000", # Allow frontend origin
+    "http://localhost",
+]
+app.add_middleware(
+    CORSMiddleware,
+    allow_origins=origins,
+    allow_credentials=True,
+    allow_methods=["*"],
+    allow_headers=["*"],
+)
+
+@app.get("/")
+async def read_root():
+    return {"message": "NBA Analytics Backend using Agno"}
+
+# --- Player Headshot Endpoint ---
+@app.get("/player/{player_id}/headshot")
+async def get_player_headshot(player_id: int):
+    """
+    Returns the URL for the player's headshot image.
+    """
+    logger.info(f"Received GET /player/{player_id}/headshot request.")
+    try:
+        # Basic validation (can be enhanced)
+        if player_id <= 0:
+            raise HTTPException(status_code=400, detail="Invalid player_id provided.")
+
+        headshot_url = get_player_headshot_url(player_id)
+        # We could potentially add a check here to see if the URL is valid
+        # (e.g., using a HEAD request), but for simplicity, just return the URL.
+        logger.info(f"Returning headshot URL for player ID {player_id}: {headshot_url}")
+        return {"player_id": player_id, "headshot_url": headshot_url}
+    except HTTPException as http_exc:
+        # Re-raise known HTTP exceptions
+        raise http_exc
+    except Exception as e:
+        logger.exception(f"Unexpected error fetching headshot for player ID {player_id}")
+        raise HTTPException(status_code=500, detail=f"Internal server error: {str(e)}")
+
+# --- Player Search Endpoint ---
+@app.get("/players/search", response_model=List[Dict[str, Any]]) # Add response model
+async def search_players(q: str | None = None, limit: int = 10):
+    """
+    Searches for players by a name fragment.
+    """
+    logger.info(f"Received GET /players/search request with query: '{q}', limit: {limit}")
+    if not q or len(q) < 2:
+        # Return empty list or specific error if query is too short/missing
+        # raise HTTPException(status_code=400, detail="Search query 'q' must be at least 2 characters long.")
+        return [] # Return empty list for short/missing queries
+
+    try:
+        results = find_players_by_name_fragment(q, limit=limit)
+        logger.info(f"Returning {len(results)} players for search query '{q}'")
+        return results # FastAPI automatically converts list of dicts to JSON
+    except Exception as e:
+        logger.exception(f"Unexpected error during player search for query '{q}'")
+        raise HTTPException(status_code=500, detail=f"Internal server error during player search: {str(e)}")
+
+
+# --- Request Models ---
+class AnalyzeRequest(BaseModel):
+    query: str = "Provide a general analysis of the data."
+    data: Dict[str, Any]
+
+class FetchRequest(BaseModel):
+    target: str
+    params: Dict[str, Any] = {}
+    prompt: str | None = None
+
+class NormalizeRequest(BaseModel):
+    raw_data: Dict[str, Any]
+
+# --- Helper to Extract JSON ---
+def extract_json_string(response_str: str) -> str | None:
+    # ... (Keep extract_json_string function as is) ...
+    """
+    Attempts to extract the raw JSON string returned by the tool,
+    handling potential wrapping by the agent (markdown, nested JSON).
+    Focuses on the specific observed structure:
+    {"<tool_name>_response": "{\"result\": \"<escaped_tool_output_json>\"}"}
+    """
+    if not isinstance(response_str, str):
+        logger.debug(f"Input to extract_json_string is not a string: {type(response_str)}")
+        return None
+
+    logger.debug(f"Attempting to extract JSON from: {response_str[:200]}...")
+    original_str = response_str
+    content_to_parse = response_str
+
+    # 1. Strip markdown code block if present
+    match_md = re.search(r"```json\s*(.*?)\s*```", content_to_parse, re.DOTALL | re.IGNORECASE)
+    if match_md:
+        content_to_parse = match_md.group(1).strip()
+        logger.debug(f"Stripped markdown, now processing: {content_to_parse[:100]}...")
+
+    # 2. Check if the current string is valid JSON
+    try:
+        json.loads(content_to_parse)
+        logger.debug("String is valid JSON after potential markdown stripping.")
+        return content_to_parse
+    except json.JSONDecodeError:
+        logger.debug("String is not direct JSON, checking for specific Agno wrapper...")
+
+    # 3. Check specifically for the observed Agno double-wrapper structure
+    try:
+        # First parse: {"<tool_name>_response": "<value_string>"}
+        outer_dict = json.loads(content_to_parse)
+        if isinstance(outer_dict, dict) and len(outer_dict) == 1:
+            key = list(outer_dict.keys())[0]
+            value_str = list(outer_dict.values())[0] # This should be "{\"result\": \"<escaped_json>\"}"
+
+            if isinstance(key, str) and key.endswith("_response") and isinstance(value_str, str):
+                logger.debug(f"Detected Agno wrapper. Key: {key}. Parsing inner value string: {value_str[:100]}...")
+                try:
+                    # Second parse: {"result": "<escaped_json>"}
+                    inner_dict = json.loads(value_str)
+                    if isinstance(inner_dict, dict) and "result" in inner_dict and isinstance(inner_dict["result"], str):
+                        final_escaped_json_str = inner_dict["result"] # This is "<escaped_json>"
+                        # Final validation: Can the innermost string be parsed as JSON?
+                        try:
+                            json.loads(final_escaped_json_str)
+                            logger.debug("Successfully extracted JSON from Agno double wrapper ('result' key).")
+                            return final_escaped_json_str # Return the innermost JSON string
+                        except json.JSONDecodeError:
+                             logger.error(f"Innermost 'result' string was not valid JSON: {final_escaped_json_str[:100]}...")
+                             return None # Failed validation
+                    else:
+                         logger.warning("Inner dict from wrapper value didn't contain 'result' string.")
+                         # Maybe value_str itself was the intended JSON? Try parsing it directly.
+                         try:
+                             json.loads(value_str)
+                             logger.debug("Treating wrapper value string as the final JSON.")
+                             return value_str
+                         except json.JSONDecodeError:
+                             logger.warning("Value string was not valid JSON either.")
+                             return None
+                except json.JSONDecodeError:
+                     logger.warning(f"Value string '{value_str[:100]}...' in Agno wrapper was not valid JSON for 'result' structure.")
+                     return None # Value wasn't JSON
+            else:
+                logger.debug("Structure is single-key dict, but doesn't match Agno wrapper pattern.")
+        else:
+            logger.debug("Response string is not a single-key dict wrapper.")
+
+    except json.JSONDecodeError:
+        logger.debug("Response string could not be parsed as outer JSON for wrapper check.")
+        pass
+
+    # 4. If no patterns matched
+    logger.error(f"Failed to extract valid JSON string from agent response: {original_str[:200]}...")
+    return None
+
+# --- Agent Interaction Endpoints ---
+
+@app.post("/analyze")
+async def analyze_data(request: AnalyzeRequest):
+    # ... (analyze endpoint remains the same) ...
+    query = request.query
+    data_input = request.data
+    logger.debug(f"Received /analyze request for query: {query}")
+    try:
+        result = await analysis_agent.arun(f"{query}. Analyze the following data: {str(data_input)}")
+        logger.debug(f"Analyze agent result object type: {type(result)}")
+        logger.debug(f"Analyze agent result object attributes: {dir(result) if result else 'None'}")
+        final_content = None
+        if hasattr(result, 'messages') and result.messages:
+            last_message = result.messages[-1]
+            logger.debug(f"Analyze agent last message role: {last_message.role}, type: {type(last_message.content)}")
+            if last_message.role == 'assistant' and isinstance(last_message.content, str):
+                final_content = last_message.content
+                logger.info("Using last assistant message content for /analyze response.")
+            else:
+                 logger.warning("Last message in /analyze history was not usable assistant content.")
+        else:
+            logger.warning("No message history found in /analyze agent result.")
+            final_content = getattr(result, 'response', None) # Fallback
+            logger.warning(f"Falling back to result.response for /analyze: Type={type(final_content)}")
+        if final_content is not None:
+             logger.info(f"/analyze successful for query: {query}")
+             return {"analysis": str(final_content)}
+        else:
+             logger.error(f"Analysis agent did not return a usable response in history or attribute for query: {query}")
+             raise HTTPException(status_code=500, detail="Analysis agent did not return a valid response.")
+    except Exception as e:
+        logger.exception(f"Error during /analyze for query: {query}")
+        raise HTTPException(status_code=500, detail=f"Analysis error: {str(e)}")
+
+# Helper function to format SSE messages
+def format_sse(data: str, event: str | None = None) -> str:
+    msg = f"data: {data}\n\n"
+    if event is not None:
+        msg = f"event: {event}\n{msg}"
+    return msg
+
+# Define team configuration locally for the endpoint
+def create_nba_team_instance():
+    # This function now creates the agent instance when called
+    return Agent(
+        name="NBA Analysis Team Lead",
+        model=Gemini(id="gemini-2.0-flash"),
+        team=[data_aggregator_agent, analysis_agent],
+        description="Coordinates data fetching and analysis for NBA-related queries.",
+        instructions=dedent("""\
+            You are the lead coordinator for an NBA data analysis team. Your goal is to answer user queries by leveraging your team members.
+
+            Workflow:
+            1. Receive the user's query.
+            2. **Identify Data Needs:** Determine what specific data points/sets are needed.
+            3. **Handle Comparisons Sequentially:** If the query requires comparing two datasets (e.g., career stats per game vs. totals):
+                a. Instruct the 'NBA Data Aggregator Agent' to fetch the *first* dataset.
+                b. Pass the *first* dataset and the relevant part of the query to the 'NBA Analyst Agent' for initial analysis.
+                c. Instruct the 'NBA Data Aggregator Agent' to fetch the *second* dataset.
+                d. Pass the *second* dataset and the relevant part of the query to the 'NBA Analyst Agent' for its analysis.
+                e. Synthesize the two analyses from the 'NBA Analyst Agent' into a final comparative response for the user.
+            4. **Handle Single Data Point Queries:** If the query needs only one dataset:
+                a. Instruct the 'NBA Data Aggregator Agent' to fetch the required data.
+                b. Pass the fetched data and the original query to the 'NBA Analyst Agent'.
+                c. Relay the 'NBA Analyst Agent's response directly to the user.
+            5. **Tool Specifics:** Remember the 'find_games' tool currently only supports filtering by player/team ID and date range.
+            6. **Error Handling:** If any step fails (data fetching or analysis), clearly explain the issue to the user.
+
+            Your Style Guide:
+            - Be helpful and informative.
+            - Clearly synthesize and present the final analysis.
+            - If data fetching fails, report the error clearly.
+            - If analysis is inconclusive, state that.
+        """),
+        storage=storage, # Use the same storage for session persistence
+        markdown=True,
+        debug_mode=True,
+    )
+
+def team_event_generator(team_instance: Agent, prompt: str) -> Generator[str, None, None]:
+    """Generator function that runs the agent and yields status/final result via SSE."""
+    try:
+        logger.info(f"Starting team execution for prompt: '{prompt}'")
+        yield format_sse(json.dumps({"type": "status", "message": "Processing prompt..."}), event="status")
+        yield format_sse(json.dumps({"type": "status", "message": "Executing agent team... (this may take time)"}), event="status")
+
+        # Use run() as stream() is causing errors
+        result = team_instance.run(prompt)
+        logger.info(f"Team run completed. Result type: {type(result)}")
+        yield format_sse(json.dumps({"type": "status", "message": "Agent finished. Extracting final response..."}), event="status")
+
+        # Attempt to extract final content
+        final_content = None
+        if hasattr(result, 'messages') and result.messages:
+             last_message = result.messages[-1]
+             if last_message.role == 'assistant' and isinstance(last_message.content, str):
+                 final_content = last_message.content
+                 logger.info("Using last assistant message content for response.")
+             else:
+                  logger.warning("Last message in history was not usable assistant content.")
+                  final_content = f"Agent finished, but last message was not standard assistant content: {str(last_message.content)}"
+        else:
+             logger.warning("No message history found in agent result.")
+             final_content = getattr(result, 'response', None) # Fallback
+             if final_content is None:
+                  logger.error(f"Team agent did not return a usable response in history or attribute for prompt: {prompt}")
+                  raise Exception("Team agent did not return a valid response.")
+             else:
+                  logger.warning(f"Falling back to result.response: Type={type(final_content)}")
+                  final_content = str(final_content) # Ensure string
+
+        yield format_sse(json.dumps({"type": "final_response", "content": final_content}), event="final")
+        logger.info(f"Yielded final response for prompt: '{prompt}'")
+
+    except Exception as e:
+        logger.exception(f"Error during team execution for prompt: {prompt}")
+        error_detail = f"Error processing team request: {str(e)}"
+        # Yield error as a standard message event
+        yield format_sse(json.dumps({"type": "error", "message": error_detail}))
+
+@app.get("/ask_team")
+def ask_team_streaming(prompt: str):
+    """
+    Endpoint to send a prompt directly to a locally instantiated NBAnalysisTeam and stream the final response.
+    (Note: Uses run() due to stream() errors, yields manual status updates and final result/error).
+    Includes debug logging for the team instance.
+    """
+    logger.info(f"Received GET /ask_team request with prompt: '{prompt}'")
+    try:
+        # Instantiate the team locally for this request
+        team_instance = create_nba_team_instance()
+        logger.info("Created local NBAnalysisTeam instance for request.")
+
+        # --- DEBUG LOGGING ---
+        logger.debug(f"Type of team_instance: {type(team_instance)}")
+        logger.debug(f"Attributes of team_instance: {dir(team_instance)}")
+        has_stream = hasattr(team_instance, 'stream')
+        logger.debug(f"Does team_instance have 'stream' attribute? {has_stream}")
+        if has_stream:
+            stream_attr = getattr(team_instance, 'stream')
+            logger.debug(f"Type of team_instance.stream: {type(stream_attr)}")
+            logger.debug(f"Is team_instance.stream callable? {callable(stream_attr)}")
+        # --- END DEBUG LOGGING ---
+
+        team_instance = create_nba_team_instance()
+        logger.info("Created local NBAnalysisTeam instance for request.")
+        return StreamingResponse(team_event_generator(team_instance, prompt), media_type="text/event-stream")
+    except Exception as e:
+        logger.exception("Failed to instantiate or stream NBAnalysisTeam")
+        # Return an error response if instantiation fails
+        # Define error_stream within this scope
+        def error_stream() -> Generator[str, None, None]:
+            yield format_sse(json.dumps({"type": "error", "message": f"Failed to initialize agent team: {str(e)}"}))
+        return StreamingResponse(error_stream(), media_type="text/event-stream", status_code=500)
+
+
+# Reverted: Endpoint calls tool logic directly due to agent/async test issues
+@app.post("/fetch_data")
+async def fetch_data(request: FetchRequest):
+    target = request.target
+    params = request.params
+    logger.debug(f"Received /fetch_data request for target: {target}, params: {params}")
+    tool_result_json = None
+
+    # Validate target first
+    supported_targets = ["player_info", "player_gamelog", "team_info", "player_career_stats", "find_games"]
+    if target not in supported_targets:
+        raise HTTPException(status_code=400, detail=f"Unsupported target '{target}'. Supported targets: {', '.join(supported_targets)}.")
+
+    try:
+        # Determine which logic function to call based on target
+        if target == "player_info":
+            player_name = params.get("player_name")
+            if not player_name: raise HTTPException(status_code=400, detail="Missing 'player_name' in params for target 'player_info'.")
+            logger.info(f"Calling fetch_player_info_logic for: {player_name}")
+            tool_result_json = fetch_player_info_logic(player_name)
+
+        elif target == "player_gamelog":
+            player_name = params.get("player_name")
+            season = params.get("season")
+            if not player_name or not season: raise HTTPException(status_code=400, detail="Missing 'player_name' or 'season' in params for target 'player_gamelog'.")
+            season_type = params.get("season_type", SeasonTypeAllStar.regular)
+            logger.info(f"Calling fetch_player_gamelog_logic for: {player_name}, Season: {season}, Type: {season_type}")
+            tool_result_json = fetch_player_gamelog_logic(player_name, season, season_type)
+
+        elif target == "team_info":
+             team_identifier = params.get("team_identifier")
+             if not team_identifier: raise HTTPException(status_code=400, detail="Missing 'team_identifier' in params for target 'team_info'.")
+             season = params.get("season")
+             logger.info(f"Calling fetch_team_info_and_roster_logic for: {team_identifier}, Season: {season or 'Default'}")
+             tool_result_json = fetch_team_info_and_roster_logic(team_identifier, season)
+
+        elif target == "player_career_stats":
+             player_name = params.get("player_name")
+             if not player_name: raise HTTPException(status_code=400, detail="Missing 'player_name' in params for target 'player_career_stats'.")
+             per_mode36 = params.get("per_mode36", PerMode36.per_game)
+             logger.info(f"Calling fetch_player_career_stats_logic for: {player_name}, PerMode36: {per_mode36}")
+             tool_result_json = fetch_player_career_stats_logic(player_name, per_mode36)
+
+        elif target == "find_games":
+             player_or_team = params.get("player_or_team")
+             player_id = params.get("player_id")
+             team_id = params.get("team_id")
+             date_from = params.get("date_from")
+             date_to = params.get("date_to")
+             # Removed season, season_type, league_id as they are not supported in the simplified tool
+             if not player_or_team or player_or_team not in ['P', 'T']:
+                 raise HTTPException(status_code=400, detail="Missing or invalid 'player_or_team' ('P' or 'T') in params for target 'find_games'.")
+             if player_or_team == 'P' and player_id is None:
+                 raise HTTPException(status_code=400, detail="Missing 'player_id' in params for target 'find_games' with player_or_team='P'.")
+             if player_or_team == 'T' and team_id is None:
+                 raise HTTPException(status_code=400, detail="Missing 'team_id' in params for target 'find_games' with player_or_team='T'.")
+
+             logger.info(f"Calling fetch_league_games_logic with params: {params}")
+             tool_result_json = fetch_league_games_logic(
+                 player_or_team_abbreviation=player_or_team,
+                 player_id_nullable=player_id,
+                 team_id_nullable=team_id,
+                 # Pass None for unsupported params in logic call
+                 season_nullable=None,
+                 season_type_nullable=None,
+                 league_id_nullable=None,
+                 date_from_nullable=date_from,
+                 date_to_nullable=date_to
+             )
+        # else case handled by initial target check
+
+        # Parse the JSON string returned by the logic function
+        if tool_result_json:
+            logger.debug(f"Attempting to parse direct tool result: {tool_result_json[:200]}...")
+            try:
+                tool_data = json.loads(tool_result_json)
+                if isinstance(tool_data, dict):
+                    if 'error' in tool_data:
+                        error_message = tool_data['error']
+                        logger.warning(f"Tool logic returned error: {error_message}")
+                        # Check for specific errors that should be 404
+                        if "not found" in error_message.lower() or "could not find" in error_message.lower():
+                            raise HTTPException(status_code=404, detail=error_message)
+                        # Check for specific errors that should be 400 (e.g., invalid input handled by logic)
+                        elif "invalid" in error_message.lower() or "required" in error_message.lower():
+                             raise HTTPException(status_code=400, detail=error_message)
+                        else: # Treat other tool errors as 500
+                            raise HTTPException(status_code=500, detail=f"Tool execution error: {error_message}")
+                    logger.info(f"/fetch_data successful for target: {target}")
+                    return tool_data # Return the successful data dictionary
+                else:
+                    logger.error(f"Tool logic returned valid JSON but not a dictionary: {tool_data}")
+                    raise HTTPException(status_code=500, detail="Tool returned unexpected data structure.")
+            except json.JSONDecodeError as json_err:
+                logger.error(f"Tool logic returned invalid JSON: {tool_result_json[:200]}... Error: {json_err}")
+                raise HTTPException(status_code=500, detail=f"Tool failed to return valid JSON data.")
+        else:
+            logger.error("Tool logic function returned None unexpectedly.")
+            raise HTTPException(status_code=500, detail="Internal server error: Tool logic failed.")
+
+    except HTTPException as http_exc:
+        # Re-raise specific HTTP exceptions (400, 404, 500 from tool errors)
+        raise http_exc
+    except Exception as e:
+        # Catch unexpected errors during logic execution
+        logger.exception(f"Unexpected error during /fetch_data direct logic call for target={target}")
+        raise HTTPException(status_code=500, detail=f"Data fetching error: {str(e)}")
+
+
+# @app.post("/normalize_data") # Commented out as agent is not used/causes errors
+# async def normalize_data(request: NormalizeRequest):
+#     # ... (normalize endpoint remains the same) ...
+#     raw_data = request.raw_data
+#     logger.debug(f"Received /normalize_data request.")
+#     try:
+#         # result = await data_normalizer_agent.arun(f"Simulate normalizing this data: {str(raw_data)}")
+#         # logger.debug(f"Normalize agent result object type: {type(result)}")
+#         # agent_response = getattr(result, 'response', None)
+#         # if agent_response is None and hasattr(result, 'messages') and result.messages:
+#         #      last_message = result.messages[-1]
+#         #      if last_message.role == 'assistant':
+#         #          agent_response = last_message.content
+#         #          logger.warning("Normalize agent response attribute was None, using last assistant message content.")
+#         # logger.debug(f"Normalize agent result response attribute type: {type(agent_response)}")
+#         # logger.debug(f"Normalize agent result response content: {agent_response}")
+#         # if agent_response is not None:
+#         #      logger.info("/normalize_data simulation successful.")
+#         #      return {"normalized_data_simulation_result": str(agent_response)}
+#         # else:
+#         #     logger.error("Data normalizer agent did not return a valid response.")
+#         #     raise HTTPException(status_code=500, detail="Data normalizer agent did not return a valid response.")
+#         logger.warning("/normalize_data endpoint is currently disabled.")
+#         raise HTTPException(status_code=501, detail="Normalization endpoint not implemented.")
+#     except Exception as e:
+#         logger.exception("Error during /normalize_data")
+#         raise HTTPException(status_code=500, detail=f"Data normalization error: {str(e)}")
+
+
+if __name__ == "__main__":
     uvicorn.run("main:app", host="127.0.0.1", port=8000, reload=True) # Changed back to 127.0.0.1